--- conflicted
+++ resolved
@@ -82,25 +82,15 @@
    config->tordns_enabled = 1;
 
 
-<<<<<<< HEAD
-	/* If a filename wasn't provided, use the default */
-	if (filename == NULL) {
-		strncpy(line, CONF_FILE, sizeof(line) - 1);
-		/* Insure null termination */
-		line[sizeof(line) - 1] = (char) 0;
-		filename = line;
-		show_msg(MSGWARN, "Configuration file not provided by TORSOCKS_CONF_FILE "
-			   "environment variable, attempting to use defaults in %s.\n", filename);
-	}
-=======
     /* If a filename wasn't provided, use the default */
     if (filename == NULL) {
         strncpy(line, CONF_FILE, sizeof(line) - 1);
         /* Insure null termination */
         line[sizeof(line) - 1] = (char) 0;
         filename = line;
-    }
->>>>>>> 7af1fc5e
+        show_msg(MSGWARN, "Configuration file not provided by TORSOCKS_CONF_FILE "
+                "environment variable, attempting to use defaults in %s.\n", filename);
+    }
 
     /* If there is no configuration file use reasonable defaults for Tor */
     if ((conf = fopen(filename, "r")) == NULL) {
